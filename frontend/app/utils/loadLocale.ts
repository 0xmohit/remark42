--- conflicted
+++ resolved
@@ -38,13 +38,13 @@
       .then(res => res.default)
       .catch(() => enMessages);
   }
-<<<<<<< HEAD
   if (locale === 'pl') {
     return import(/* webpackChunkName: "pl" */ '../locales/pl.json')
-=======
+      .then(res => res.default)
+      .catch(() => enMessages);
+  }
   if (locale === 'ua') {
     return import(/* webpackChunkName: "ua" */ '../locales/ua.json')
->>>>>>> 60f554f2
       .then(res => res.default)
       .catch(() => enMessages);
   }
